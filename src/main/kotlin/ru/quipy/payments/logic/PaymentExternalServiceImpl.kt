package ru.quipy.payments.logic

import com.fasterxml.jackson.databind.ObjectMapper
import com.fasterxml.jackson.module.kotlin.registerKotlinModule
import okhttp3.OkHttpClient
import okhttp3.Request
import okhttp3.RequestBody
import org.slf4j.LoggerFactory
import ru.quipy.common.utils.NonBlockingOngoingWindow
import ru.quipy.common.utils.RateLimiter
import ru.quipy.common.utils.SlidingWindowRateLimiter
import ru.quipy.core.EventSourcingService
import ru.quipy.payments.api.PaymentAggregate
import java.net.SocketTimeoutException
import java.time.Duration
import java.util.*


// Advice: always treat time as a Duration
class PaymentExternalSystemAdapterImpl(
    private val properties: PaymentAccountProperties,
    private val paymentESService: EventSourcingService<UUID, PaymentAggregate, PaymentAggregateState>
) : PaymentExternalSystemAdapter {

    companion object {
        val logger = LoggerFactory.getLogger(PaymentExternalSystemAdapter::class.java)

        val emptyBody = RequestBody.create(null, ByteArray(0))
        val mapper = ObjectMapper().registerKotlinModule()
    }

    private val serviceName = properties.serviceName
    private val accountName = properties.accountName
    private val requestAverageProcessingTime = properties.averageProcessingTime
    private val rateLimitPerSec = properties.rateLimitPerSec
    private var rateLimiter: RateLimiter = SlidingWindowRateLimiter(10, Duration.ofSeconds(1))
    private val parallelRequests = properties.parallelRequests

    private val client = OkHttpClient.Builder().build()
    private val ongoingWindow = NonBlockingOngoingWindow(parallelRequests)

    override fun performPaymentAsync(paymentId: UUID, amount: Int, paymentStartedAt: Long, deadline: Long) {
        logger.warn("[$accountName] Submitting payment request for payment $paymentId")

        val transactionId = UUID.randomUUID()
        logger.info("[$accountName] Submit for $paymentId , txId: $transactionId")

        // Вне зависимости от исхода оплаты важно отметить что она была отправлена.
        // Это требуется сделать ВО ВСЕХ СЛУЧАЯХ, поскольку эта информация используется сервисом тестирования.
        paymentESService.update(paymentId) {
            it.logSubmission(success = true, transactionId, now(), Duration.ofMillis(now() - paymentStartedAt))
        }

        while (true) {
            val windowResponse = ongoingWindow.putIntoWindow()
            if (windowResponse is NonBlockingOngoingWindow.WindowResponse.Success) {
                break
            }
            // Thread.sleep(1)
            if (System.currentTimeMillis() >= deadline) {
                logger.warn("[$accountName] Parallel requests limit timeout for payment $paymentId. Aborting external call.")
                paymentESService.update(paymentId) {
                    it.logSubmission(false, transactionId, now(), Duration.ofMillis(now() - paymentStartedAt))
                }
                return
            }
        }

        val request = Request.Builder().run {
            url("http://localhost:1234/external/process?serviceName=${serviceName}&accountName=${accountName}&transactionId=$transactionId&paymentId=$paymentId&amount=$amount")
            post(emptyBody)
        }.build()

        try {
<<<<<<< HEAD
            while (!rateLimiter.tick()) { Unit }

            if (now() + requestAverageProcessingTime.toMillis()  >= deadline) {
                paymentESService.update(paymentId) {
                    it.logProcessing(false, now(), transactionId, reason = "Request timeout.")
                }
                return
            }

=======
            while (!rateLimiter.tick()) {
                Unit
            }
>>>>>>> 5e570ea8
            client.newCall(request).execute().use { response ->
                val body = try {
                    mapper.readValue(response.body?.string(), ExternalSysResponse::class.java)
                } catch (e: Exception) {
                    logger.error("[$accountName] [ERROR] Payment processed for txId: $transactionId, payment: $paymentId, result code: ${response.code}, reason: ${response.body?.string()}")
                    ExternalSysResponse(transactionId.toString(), paymentId.toString(), false, e.message)
                }

                logger.warn("[$accountName] Payment processed for txId: $transactionId, payment: $paymentId, succeeded: ${body.result}, message: ${body.message}")

                // Здесь мы обновляем состояние оплаты в зависимости от результата в базе данных оплат.
                // Это требуется сделать ВО ВСЕХ ИСХОДАХ (успешная оплата / неуспешная / ошибочная ситуация)
                paymentESService.update(paymentId) {
                    it.logProcessing(body.result, now(), transactionId, reason = body.message)
                }
            }
        } catch (e: Exception) {
            when (e) {
                is SocketTimeoutException -> {
                    logger.error("[$accountName] Payment timeout for txId: $transactionId, payment: $paymentId", e)
                    paymentESService.update(paymentId) {
                        it.logProcessing(false, now(), transactionId, reason = "Request timeout.")
                    }
                }

                else -> {
                    logger.error("[$accountName] Payment failed for txId: $transactionId, payment: $paymentId", e)

                    paymentESService.update(paymentId) {
                        it.logProcessing(false, now(), transactionId, reason = e.message)
                    }
                }
            }
        } finally {
            ongoingWindow.releaseWindow()
        }
    }

    override fun price() = properties.price

    override fun isEnabled() = properties.enabled

    override fun name() = properties.accountName

}

public fun now() = System.currentTimeMillis()<|MERGE_RESOLUTION|>--- conflicted
+++ resolved
@@ -72,7 +72,6 @@
         }.build()
 
         try {
-<<<<<<< HEAD
             while (!rateLimiter.tick()) { Unit }
 
             if (now() + requestAverageProcessingTime.toMillis()  >= deadline) {
@@ -82,11 +81,6 @@
                 return
             }
 
-=======
-            while (!rateLimiter.tick()) {
-                Unit
-            }
->>>>>>> 5e570ea8
             client.newCall(request).execute().use { response ->
                 val body = try {
                     mapper.readValue(response.body?.string(), ExternalSysResponse::class.java)
